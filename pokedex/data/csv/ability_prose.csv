--- conflicted
+++ resolved
@@ -613,13 +613,8 @@
 
 This ability cannot be copied or replaced.  This ability only takes effect for Zygarde."
 212,9,This Pokémon can inflict poison on Poison and Steel Pokémon.,This Pokémon's moves and item ignore the usual immunity of Poison and Steel Pokémon when attempting to inflict poison.
-<<<<<<< HEAD
-213,9,This Pokémon always  acts as though it were Asleep.,"This Pokémon always acts as though it were Asleep.  It cannot be given another status ailment, it's unaffected by []{move:yawn}, it can use []{move:sleep-talk}, and so on.""
+213,9,This Pokémon always  acts as though it were Asleep.,"This Pokémon always acts as though it were Asleep.  It cannot be given another status ailment, it's unaffected by []{move:yawn}, it can use []{move:sleep-talk}, and so on."
 214,9,Opposing Pokémon cannot use priority attacks.,"When an opposing Pokémon attempts to use a move that targets this Pokémon or an ally, and that move has priority, it will fail."
-=======
-213,9,This Pokémon always  acts as though it were Asleep.,This Pokémon always acts as though it were Asleep.  It cannot be given another status ailment, it's unaffected by []{move:yawn}, it can use []{move:sleep-talk}, and so on.
-214,9,"Opposing Pokémon cannot use priority attacks.","When an opposing Pokémon attempts to use a move that targets this Pokémon or an ally, and that move has priority, it will fail."
->>>>>>> 57ae5a79
 215,9,"When this Pokémon faints from an opponent's move, that opponent takes damage equal to the HP this Pokémon had remaining.","When this Pokémon faints from an opponent's move, that opponent takes damage equal to the HP this Pokémon had remaining."
 216,9,"Whenever another Pokémon uses a dance move, this Pokémon will use the same move immediately afterwards.","Whenever another Pokémon uses a dance move, this Pokémon will use the same move immediately afterwards."
 217,9,Ally Pokémon's moves have their power increased to 1.3×.,Ally Pokémon's moves have their power increased to 1.3×.
